import numpy as np

try:
    import cupy as xp
    from .cupy_utils import i0e
except ImportError:
    xp = np
    from scipy.special import i0e

from bilby.core.likelihood import Likelihood


class CUPYGravitationalWaveTransient(Likelihood):
    def __init__(
        self,
        interferometers,
        waveform_generator,
        priors=None,
        distance_marginalization=True,
        phase_marginalization=True,
        time_marginalization=False,
    ):
        """

        A likelihood object, able to compute the likelihood of the data given
        some model parameters

        The simplest frequency-domain gravitational wave transient likelihood.
        Does not include time/phase marginalization.


        Parameters
        ----------
        interferometers: list
            A list of `bilby.gw.detector.Interferometer` instances - contains
            the detector data and power spectral densities
        waveform_generator: bilby.gw.waveform_generator.WaveformGenerator
            An object which computes the frequency-domain strain of the signal,
            given some set of parameters

        """
        Likelihood.__init__(self, dict())
        self.interferometers = interferometers
        self.waveform_generator = waveform_generator
        self._noise_log_l = np.nan
        self.psds = dict()
        self.strain = dict()
        self._data_to_gpu()
        if priors is None:
            self.priors = priors
        else:
            self.priors = priors.copy()
        self.distance_marginalization = distance_marginalization
        self.phase_marginalization = phase_marginalization
        if self.distance_marginalization:
            self._setup_distance_marginalization()
            priors["luminosity_distance"] = priors["luminosity_distance"].minimum
<<<<<<< HEAD
        if self.phase_marginalization:
            priors["phase"] = 0.0
=======
        self.phase_marginalization = False
        self.time_marginalization = False
>>>>>>> 11b8f062

    def _data_to_gpu(self):
        for ifo in self.interferometers:
            self.psds[ifo.name] = xp.asarray(
                ifo.power_spectral_density_array[ifo.frequency_mask]
            )
            self.strain[ifo.name] = xp.asarray(
                ifo.frequency_domain_strain[ifo.frequency_mask]
            )
        self.frequency_array = xp.asarray(ifo.frequency_array[ifo.frequency_mask])
        self.duration = ifo.strain_data.duration

    def __repr__(self):
        return (
            self.__class__.__name__
            + "(interferometers={},\n\twaveform_generator={})".format(
                self.interferometers, self.waveform_generator
            )
        )

    def noise_log_likelihood(self):
        """ Calculates the real part of noise log-likelihood

        Returns
        -------
        float: The real part of the noise log likelihood

        """
        if np.isnan(self._noise_log_l):
            log_l = 0
            for interferometer in self.interferometers:
                name = interferometer.name
                log_l -= (
                    2.0
                    / self.duration
                    * xp.sum(xp.abs(self.strain[name]) ** 2 / self.psds[name])
                )
            self._noise_log_l = float(log_l)
        return self._noise_log_l

    def log_likelihood_ratio(self):
        """ Calculates the real part of log-likelihood value

        Returns
        -------
        float: The real part of the log likelihood

        """
        waveform_polarizations = self.waveform_generator.frequency_domain_strain(
            self.parameters
        )
        if waveform_polarizations is None:
            return np.nan_to_num(-np.inf)

        d_inner_h = 0
        h_inner_h = 0

        for interferometer in self.interferometers:
            d_inner_h_ifo, h_inner_h_ifo = self.calculate_snrs(
                interferometer=interferometer,
                waveform_polarizations=waveform_polarizations,
            )
            d_inner_h += d_inner_h_ifo
            h_inner_h += h_inner_h_ifo

        if self.distance_marginalization:
            log_l = self.distance_marglinalized_likelihood(
                d_inner_h=d_inner_h, h_inner_h=h_inner_h
            )
        elif self.phase_marginalization:
            log_l = self.phase_marginalized_likelihood(
                d_inner_h=d_inner_h, h_inner_h=h_inner_h
            )
        else:
            log_l = -2 / self.duration * (h_inner_h - 2 * xp.real(d_inner_h))
        return float(log_l.real)

    def calculate_snrs(self, interferometer, waveform_polarizations):
        name = interferometer.name
        signal_ifo = xp.sum(
            xp.vstack(
                [
                    waveform_polarizations[mode]
                    * float(
                        interferometer.antenna_response(
                            self.parameters["ra"],
                            self.parameters["dec"],
                            self.parameters["geocent_time"],
                            self.parameters["psi"],
                            mode,
                        )
                    )
                    for mode in waveform_polarizations
                ]
            ),
            axis=0,
        )[interferometer.frequency_mask]

        time_delay = (
            self.parameters["geocent_time"]
            - interferometer.strain_data.start_time
            + interferometer.time_delay_from_geocenter(
                self.parameters["ra"],
                self.parameters["dec"],
                self.parameters["geocent_time"],
            )
        )

        signal_ifo *= xp.exp(-2j * np.pi * time_delay * self.frequency_array)

        d_inner_h = xp.sum(xp.conj(signal_ifo) * self.strain[name] / self.psds[name])
        h_inner_h = xp.sum(xp.abs(signal_ifo) ** 2 / self.psds[name])
        return d_inner_h, h_inner_h

    def distance_marglinalized_likelihood(self, d_inner_h, h_inner_h):
        d_inner_h_array = (
            d_inner_h
            * self.parameters["luminosity_distance"]
            / self.distance_array
        )
        h_inner_h_array = (
            h_inner_h
            * self.parameters["luminosity_distance"] ** 2
            / self.distance_array ** 2
        )
        if self.phase_marginalization:
            log_l_array = self.phase_marginalized_likelihood(
                d_inner_h=d_inner_h_array, h_inner_h=h_inner_h_array
            )
        else:
            log_l_array = -2 / self.duration * (
                h_inner_h_array - 2 * xp.real(d_inner_h_array)
            )
        log_l = xp.log(xp.sum(xp.exp(log_l_array) * self.distance_prior_array))
        return log_l

    def phase_marginalized_likelihood(self, d_inner_h, h_inner_h):
        d_inner_h = xp.abs(d_inner_h)
        d_inner_h = xp.log(i0e(d_inner_h)) + d_inner_h
        log_l = -2 / self.duration * (h_inner_h - 2 * d_inner_h)
        return log_l

    def _setup_distance_marginalization(self):
        self.distance_array = np.linspace(
            self.priors["luminosity_distance"].minimum,
            self.priors["luminosity_distance"].maximum,
            10000,
        )
        self.distance_prior_array = xp.asarray(
            self.priors["luminosity_distance"].prob(self.distance_array)
        ) * (self.distance_array[1] - self.distance_array[0])
        self.distance_array = xp.asarray(self.distance_array)

    def generate_posterior_sample_from_marginalized_likelihood(self):
        return self.parameters.copy()<|MERGE_RESOLUTION|>--- conflicted
+++ resolved
@@ -55,13 +55,9 @@
         if self.distance_marginalization:
             self._setup_distance_marginalization()
             priors["luminosity_distance"] = priors["luminosity_distance"].minimum
-<<<<<<< HEAD
         if self.phase_marginalization:
             priors["phase"] = 0.0
-=======
-        self.phase_marginalization = False
         self.time_marginalization = False
->>>>>>> 11b8f062
 
     def _data_to_gpu(self):
         for ifo in self.interferometers:
